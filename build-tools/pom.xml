--- conflicted
+++ resolved
@@ -9,11 +9,7 @@
     <!-- We can't reference zeebe parent as parent otherwise we will have a circle dependency -->
     <groupId>io.zeebe</groupId>
     <artifactId>zeebe-bom</artifactId>
-<<<<<<< HEAD
-    <version>0.22.3-SNAPSHOT</version>
-=======
     <version>0.24.0-SNAPSHOT</version>
->>>>>>> 3452270e
     <relativePath>../bom</relativePath>
   </parent>
 
